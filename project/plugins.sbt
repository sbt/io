<<<<<<< HEAD
addSbtPlugin("org.scala-sbt" % "sbt-houserules"  % "0.3.5")
addSbtPlugin("org.scala-sbt" % "sbt-contraband"  % "0.3.2")
addSbtPlugin("com.eed3si9n"  % "sbt-buildinfo"   % "0.7.0")
addSbtPlugin("com.lightbend" % "sbt-whitesource" % "0.1.9")
=======
addSbtPlugin("org.scala-sbt" % "sbt-houserules" % "0.3.6")
addSbtPlugin("org.scala-sbt" % "sbt-contraband" % "0.4.0")
>>>>>>> a156f8a0
<|MERGE_RESOLUTION|>--- conflicted
+++ resolved
@@ -1,9 +1,4 @@
-<<<<<<< HEAD
-addSbtPlugin("org.scala-sbt" % "sbt-houserules"  % "0.3.5")
-addSbtPlugin("org.scala-sbt" % "sbt-contraband"  % "0.3.2")
-addSbtPlugin("com.eed3si9n"  % "sbt-buildinfo"   % "0.7.0")
-addSbtPlugin("com.lightbend" % "sbt-whitesource" % "0.1.9")
-=======
 addSbtPlugin("org.scala-sbt" % "sbt-houserules" % "0.3.6")
 addSbtPlugin("org.scala-sbt" % "sbt-contraband" % "0.4.0")
->>>>>>> a156f8a0
+addSbtPlugin("com.eed3si9n"  % "sbt-buildinfo"   % "0.7.0")
+addSbtPlugin("com.lightbend" % "sbt-whitesource" % "0.1.9")