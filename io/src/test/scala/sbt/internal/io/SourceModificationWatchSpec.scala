--- conflicted
+++ resolved
@@ -1,12 +1,7 @@
 package sbt.internal.io
 
-<<<<<<< HEAD
-import java.io.{ File, IOException }
-import java.nio.file.{ ClosedWatchServiceException, Paths }
-=======
 import java.io.IOException
 import java.nio.file.{ ClosedWatchServiceException, Files, Paths }
->>>>>>> a156f8a0
 
 import org.scalatest.{ Assertion, FlatSpec, Matchers }
 import sbt.io.syntax._
@@ -20,32 +15,20 @@
     pollDelay: FiniteDuration
 ) extends FlatSpec
     with Matchers {
-<<<<<<< HEAD
-
-  it should "detect modified files" in withTestDirectory { dir =>
-=======
   def getService = getServiceWithPollDelay(10.milliseconds)
   val maxWait = 2 * pollDelay
   it should "detect modified files" in IO.withTemporaryDirectory { dir =>
->>>>>>> a156f8a0
     val parentDir = dir / "src" / "watchme"
     val file = parentDir / "Foo.scala"
 
     writeNewFile(file, "foo")
 
     watchTest(parentDir) {
-      if (!supportsSubSecondModifiedTime(dir)) {
-        // Some filesystems, such as HFS+, only have 1 second time stamp granularity
-        // https://developer.apple.com/library/content/documentation/FileManagement/Conceptual/APFS_Guide/VolumeFormatComparison/VolumeFormatComparison.html
-        // therefore in order to notice a last modified time change you need to have elapsed into
-        // the next second. We'll do this by sleeping 1 second.
-        Thread.sleep(1000L)
-      }
       IO.write(file, "bar")
     }
   }
 
-  it should "watch a directory for file creation" in withTestDirectory { dir =>
+  it should "watch a directory for file creation" in IO.withTemporaryDirectory { dir =>
     val parentDir = dir / "src" / "watchme"
     val created = parentDir / "NewSource.scala"
 
@@ -56,7 +39,43 @@
     }
   }
 
-  it should "ignore creation of directories with no tracked sources" in withTestDirectory { dir =>
+  it should "ignore creation of directories with no tracked sources" in IO.withTemporaryDirectory {
+    dir =>
+      val parentDir = dir / "src" / "watchme"
+      val created = parentDir / "ignoreme"
+
+      IO.createDirectory(parentDir)
+
+      watchTest(parentDir, expectedTrigger = false) {
+        IO.createDirectory(created)
+      }
+  }
+
+  it should "ignore creation of files that do not match inclusion filter" in
+    IO.withTemporaryDirectory { dir =>
+      val parentDir = dir / "src" / "watchme"
+      val created = parentDir / "ignoreme"
+
+      IO.createDirectory(parentDir)
+
+      watchTest(parentDir, expectedTrigger = false) {
+        IO.touch(created)
+      }
+    }
+
+  it should "ignore creation of files that are explicitly ignored" in IO.withTemporaryDirectory {
+    dir =>
+      val parentDir = dir / "src" / "watchme"
+      val created = parentDir / ".hidden.scala"
+
+      IO.createDirectory(parentDir)
+
+      watchTest(parentDir, expectedTrigger = false) {
+        IO.touch(created)
+      }
+  }
+
+  it should "ignore creation of an empty directory" in IO.withTemporaryDirectory { dir =>
     val parentDir = dir / "src" / "watchme"
     val created = parentDir / "ignoreme"
 
@@ -67,41 +86,7 @@
     }
   }
 
-  it should "ignore creation of files that do not match inclusion filter" in
-    withTestDirectory { dir =>
-      val parentDir = dir / "src" / "watchme"
-      val created = parentDir / "ignoreme"
-
-      IO.createDirectory(parentDir)
-
-      watchTest(parentDir, expectedTrigger = false) {
-        IO.touch(created)
-      }
-    }
-
-  it should "ignore creation of files that are explicitly ignored" in withTestDirectory { dir =>
-    val parentDir = dir / "src" / "watchme"
-    val created = parentDir / ".hidden.scala"
-
-    IO.createDirectory(parentDir)
-
-    watchTest(parentDir, expectedTrigger = false) {
-      IO.touch(created)
-    }
-  }
-
-  it should "ignore creation of an empty directory" in withTestDirectory { dir =>
-    val parentDir = dir / "src" / "watchme"
-    val created = parentDir / "ignoreme"
-
-    IO.createDirectory(parentDir)
-
-    watchTest(parentDir, expectedTrigger = false) {
-      IO.createDirectory(created)
-    }
-  }
-
-  it should "detect files created in a subdirectory" in withTestDirectory { dir =>
+  it should "detect files created in a subdirectory" in IO.withTemporaryDirectory { dir =>
     val parentDir = dir / "src" / "watchme"
     val subDir = parentDir / "sub"
     val created = subDir / "NewSource.scala"
@@ -114,7 +99,7 @@
   }
 
   it should "ignore creation of files not included in inclusion filter in subdirectories" in
-    withTestDirectory { dir =>
+    IO.withTemporaryDirectory { dir =>
       val parentDir = dir / "src" / "watchme"
       val subDir = parentDir / "sub"
       val created = subDir / "ignoreme"
@@ -127,7 +112,7 @@
     }
 
   it should "ignore creation of files explicitly ignored in subdirectories" in
-    withTestDirectory { dir =>
+    IO.withTemporaryDirectory { dir =>
       val parentDir = dir / "src" / "watchme"
       val subDir = parentDir / "sub"
       val created = subDir / ".hidden.scala"
@@ -139,19 +124,20 @@
       }
     }
 
-  it should "ignore creation of empty directories in a subdirectory" in withTestDirectory { dir =>
-    val parentDir = dir / "src" / "watchme"
-    val subDir = parentDir / "sub"
-    val created = subDir / "ignoreme"
-
-    IO.createDirectory(subDir)
-
-    watchTest(parentDir, expectedTrigger = false) {
-      IO.createDirectory(created)
-    }
-  }
-
-  it should "detect deleted files" in withTestDirectory { dir =>
+  it should "ignore creation of empty directories in a subdirectory" in IO.withTemporaryDirectory {
+    dir =>
+      val parentDir = dir / "src" / "watchme"
+      val subDir = parentDir / "sub"
+      val created = subDir / "ignoreme"
+
+      IO.createDirectory(subDir)
+
+      watchTest(parentDir, expectedTrigger = false) {
+        IO.createDirectory(created)
+      }
+  }
+
+  it should "detect deleted files" in IO.withTemporaryDirectory { dir =>
     val parentDir = dir / "src" / "watchme"
     val file = parentDir / "WillBeDeleted.scala"
     IO.write(file, "foo")
@@ -161,8 +147,8 @@
     }
   }
 
-  it should "ignore deletion of files not included in inclusion filter" in
-    withTestDirectory { dir =>
+  it should "ignore deletion of files not included in inclusion filter" in IO
+    .withTemporaryDirectory { dir =>
       val parentDir = dir / "src" / "watchme"
       val file = parentDir / "ignoreme"
       IO.write(file, "foo")
@@ -172,7 +158,7 @@
       }
     }
 
-  it should "ignore deletion of files explicitly ignored" in withTestDirectory { dir =>
+  it should "ignore deletion of files explicitly ignored" in IO.withTemporaryDirectory { dir =>
     val parentDir = dir / "src" / "watchme"
     val file = parentDir / ".hidden.scala"
     IO.write(file, "foo")
@@ -182,7 +168,7 @@
     }
   }
 
-  it should "ignore deletion of empty directories" in withTestDirectory { dir =>
+  it should "ignore deletion of empty directories" in IO.withTemporaryDirectory { dir =>
     val parentDir = dir / "src" / "watchme"
     val subDir = parentDir / "ignoreme"
     IO.createDirectory(subDir)
@@ -192,7 +178,7 @@
     }
   }
 
-  it should "detect deleted files in subdirectories" in withTestDirectory { dir =>
+  it should "detect deleted files in subdirectories" in IO.withTemporaryDirectory { dir =>
     val parentDir = dir / "src" / "watchme"
     val subDir = parentDir / "subdir"
     val willBeDeleted = subDir / "WillBeDeleted.scala"
@@ -204,7 +190,7 @@
   }
 
   it should "ignore deletion of files not included in inclusion filter in subdirectories" in
-    withTestDirectory { dir =>
+    IO.withTemporaryDirectory { dir =>
       val parentDir = dir / "src" / "watchme"
       val subDir = parentDir / "subdir"
       val willBeDeleted = subDir / "ignoreme"
@@ -216,7 +202,7 @@
     }
 
   it should "ignore deletion of files explicitly ignored in subdirectories" in
-    withTestDirectory { dir =>
+    IO.withTemporaryDirectory { dir =>
       val parentDir = dir / "src" / "watchme"
       val subDir = parentDir / "subdir"
       val willBeDeleted = subDir / ".hidden.scala"
@@ -227,46 +213,18 @@
       }
     }
 
-  it should "ignore deletion of empty directories in subdirectories" in withTestDirectory { dir =>
-    val parentDir = dir / "src" / "watchme"
-    val subDir = parentDir / "subdir"
-    val willBeDeleted = subDir / "ignoreme"
-    IO.createDirectory(willBeDeleted)
-
-    watchTest(parentDir, expectedTrigger = false) {
-      IO.delete(willBeDeleted)
-    }
-  }
-
-<<<<<<< HEAD
-  it should "ignore creation and then deletion of empty directories" in withTestDirectory { dir =>
-    val parentDir = dir / "src" / "watchme"
-    val subDir = parentDir / "subdir"
-    val service = getService
-    IO.createDirectory(parentDir)
-
-    try {
-      val initState = emptyState(service, parentDir)
-      val (triggered0, newState0) = watchTest(initState) {
-        IO.createDirectory(subDir)
-      }
-      triggered0 shouldBe false
-      newState0.count shouldBe 1
-
-      val (triggered1, newState1) = watchTest(newState0) {
-        IO.delete(subDir)
-      }
-      triggered1 shouldBe false
-      newState1.count shouldBe 1
-    } finally service.close()
-  }
-
-  it should "detect deletion of a directory containing watched files" in withTestDirectory { dir =>
-    val parentDir = dir / "src" / "watchme"
-    val subDir = parentDir / "subdir"
-    val src = subDir / "src.scala"
-    val service = getService
-=======
+  it should "ignore deletion of empty directories in subdirectories" in IO.withTemporaryDirectory {
+    dir =>
+      val parentDir = dir / "src" / "watchme"
+      val subDir = parentDir / "subdir"
+      val willBeDeleted = subDir / "ignoreme"
+      IO.createDirectory(willBeDeleted)
+
+      watchTest(parentDir, expectedTrigger = false) {
+        IO.delete(willBeDeleted)
+      }
+  }
+
   it should "ignore creation and then deletion of empty directories" in IO.withTemporaryDirectory {
     dir =>
       val parentDir = dir / "src" / "watchme"
@@ -305,27 +263,9 @@
       val parentDir = dir / "src" / "watchme"
       val subDir = parentDir / "subdir"
       val src = subDir / "src.scala"
->>>>>>> a156f8a0
-
-    IO.createDirectory(parentDir)
-
-    try {
-      val initState = emptyState(service, parentDir)
-      val (triggered0, newState0) = watchTest(initState) {
-        IO.createDirectory(subDir)
-        IO.touch(src)
-      }
-      triggered0 shouldBe true
-      newState0.count shouldBe 2
-
-<<<<<<< HEAD
-      val (triggered1, newState1) = watchTest(newState0) {
-        IO.delete(subDir)
-      }
-      triggered1 shouldBe true
-      newState1.count shouldBe 3
-    } finally service.close()
-=======
+
+      IO.createDirectory(parentDir)
+
       val monitor = defaultMonitor(getService, parentDir)
       try {
         val triggered0 = watchTest(monitor) {
@@ -445,7 +385,6 @@
         assert(triggered1)
         assert(IO.read(lastFile) == "baz")
       } finally monitor.close()
->>>>>>> a156f8a0
   }
 
   "WatchService.poll" should "throw a `ClosedWatchServiceException` if used after `close`" in {
@@ -503,29 +442,6 @@
     addMonitor(WatchState.empty(service, sources), antiEntropy, tc())
   }
 
-<<<<<<< HEAD
-  private def supportsSubSecondModifiedTime(dir: File) = {
-    val file = File.createTempFile("sbt", null, dir)
-    try {
-      val oldTime = IO getModifiedTime file
-      IO.setModifiedTime(file, oldTime - 27)
-      val newTime = IO getModifiedTime file
-      newTime + 27 == oldTime
-    } finally {
-      if (!file.delete())
-        throw new IOException("Failed to delete temp file: " + file.getAbsolutePath)
-    }
-  }
-
-  // We don't want to use the temporary directory as it's common that that is a tmpfs virtual
-  // ram-based filesystem, and therefore doesn't really check the filesystem.
-  private def withTestDirectory[T](action: File => T): T = {
-    val dir = IO.createUniqueDirectory(BuildInfo.target)
-    try action(dir)
-    finally IO.delete(dir)
-  }
-
-=======
   @tailrec
   private def writeNewFile(file: File, content: String, attempt: Int = 0): Unit = {
     if (attempt == 0) IO.write(file, content)
@@ -535,5 +451,4 @@
     } catch { case _: IOException if attempt < 10 => false }
     if (!res) writeNewFile(file, content, attempt + 1)
   }
->>>>>>> a156f8a0
 }