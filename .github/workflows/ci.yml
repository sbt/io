name: CI
on:
  pull_request:
  push:

env:
  SCALA212: 2.12.14
  SCALA213: 2.13.6
  SCALA3: 3.1.0

jobs:
  test:
    strategy:
      fail-fast: false
      matrix:
        include:
          - os: ubuntu-latest
            java: 8
            jobtype: 1
          - os: ubuntu-latest
            java: 11
            jobtype: 2
          - os: macos-latest
            java: 8
            jobtype: 2
          - os: windows-latest
            java: 8
            jobtype: 2
    runs-on: ${{ matrix.os }}
    steps:
    - name: Checkout
      uses: actions/checkout@v2
    - name: Setup
      uses: olafurpg/setup-scala@v10
      with:
        java-version: "adopt@1.${{ matrix.java }}"
    - name: Coursier cache
      uses: coursier/cache-action@v5
    - name: Install the original sbt
      shell: bash
      run: |
        RUNNER_VER=1.5.5
        curl -sL https://raw.githubusercontent.com/sbt/sbt/v$RUNNER_VER/sbt > $HOME/bin/sbt
    - name: Build and test
      shell: bash
      run: |
        case ${{ matrix.jobtype }} in
          1)
<<<<<<< HEAD
            sbt -v -Dfile.encoding=UTF8 -Dsbt.test.fork=true ++$SCALA212! mimaReportBinaryIssues scalafmtCheckAll headerCheck Test/headerCheck test doc
            sbt -v -Dfile.encoding=UTF8 -Dsbt.test.fork=false ++$SCALA213! test
=======
            sbt -v -Dfile.encoding=UTF8 -Dsbt.test.fork=true ++$SCALA212! mimaReportBinaryIssues scalafmtCheckAll headerCheck Test/headerCheck test whitesourceCheckPolicies doc
            sbt -v -Dfile.encoding=UTF8 -Dsbt.test.fork=false ++$SCALA213! test ++$SCALA3! test
>>>>>>> ff503340
            ;;
          2)
            sbt -v -Dfile.encoding=UTF8 -Dsbt.test.fork=true ++$SCALA212! mimaReportBinaryIssues test
            sbt -v -Dfile.encoding=UTF8 -Dsbt.test.fork=false ++$SCALA213! test ++$SCALA3! test
            ;;
          *)
            echo unknown jobtype
            exit 1
        esac
        rm -rf "$HOME/.ivy2/local"
        find $HOME/Library/Caches/Coursier/v1        -name "ivydata-*.properties" -delete || true
        find $HOME/.ivy2/cache                       -name "ivydata-*.properties" -delete || true
        find $HOME/.cache/coursier/v1                -name "ivydata-*.properties" -delete || true
        find $HOME/.sbt                              -name "*.lock"               -delete || true<|MERGE_RESOLUTION|>--- conflicted
+++ resolved
@@ -46,13 +46,8 @@
       run: |
         case ${{ matrix.jobtype }} in
           1)
-<<<<<<< HEAD
             sbt -v -Dfile.encoding=UTF8 -Dsbt.test.fork=true ++$SCALA212! mimaReportBinaryIssues scalafmtCheckAll headerCheck Test/headerCheck test doc
-            sbt -v -Dfile.encoding=UTF8 -Dsbt.test.fork=false ++$SCALA213! test
-=======
-            sbt -v -Dfile.encoding=UTF8 -Dsbt.test.fork=true ++$SCALA212! mimaReportBinaryIssues scalafmtCheckAll headerCheck Test/headerCheck test whitesourceCheckPolicies doc
             sbt -v -Dfile.encoding=UTF8 -Dsbt.test.fork=false ++$SCALA213! test ++$SCALA3! test
->>>>>>> ff503340
             ;;
           2)
             sbt -v -Dfile.encoding=UTF8 -Dsbt.test.fork=true ++$SCALA212! mimaReportBinaryIssues test
